--- conflicted
+++ resolved
@@ -5,11 +5,8 @@
 from wrapify.utils import get_default_args, match_args
 from wrapify.config.manager import ConfigManager
 
-<<<<<<< HEAD
-=======
 DEFAULT_COMMUNICATOR = "yarp"
 
->>>>>>> 46014dc0
 
 class MiddlewareCommunicator(object):
     __registry__ = {}
